/*
 * This program source code file is part of KiCad, a free EDA CAD application.
 *
 * Copyright (C) 2010-12 SoftPLC Corporation, Dick Hollenbeck <dick@softplc.com>
 * Copyright (C) 2012 Wayne Stambaugh <stambaughw@verizon.net>
 * Copyright (C) 2012 KiCad Developers, see change_log.txt for contributors.
 *
 * This program is free software; you can redistribute it and/or
 * modify it under the terms of the GNU General Public License
 * as published by the Free Software Foundation; either version 2
 * of the License, or (at your option) any later version.
 *
 * This program is distributed in the hope that it will be useful,
 * but WITHOUT ANY WARRANTY; without even the implied warranty of
 * MERCHANTABILITY or FITNESS FOR A PARTICULAR PURPOSE.  See the
 * GNU General Public License for more details.
 *
 * You should have received a copy of the GNU General Public License
 * along with this program; if not, you may find one here:
 * http://www.gnu.org/licenses/old-licenses/gpl-2.0.html
 * or you may search the http://www.gnu.org website for the version 2 license,
 * or you may write to the Free Software Foundation, Inc.,
 * 51 Franklin Street, Fifth Floor, Boston, MA  02110-1301, USA
 */


#include <set>

#include <io_mgr.h>

#include <fp_lib_table_lexer.h>
#include <fp_lib_table.h>


using namespace FP_LIB_TABLE_T;


FP_LIB_TABLE::FP_LIB_TABLE( FP_LIB_TABLE* aFallBackTable ) :
    fallBack( aFallBackTable )
{
    // not copying fall back, simply search aFallBackTable separately
    // if "nickName not found".
}


void FP_LIB_TABLE::Parse( FP_LIB_TABLE_LEXER* in ) throw( IO_ERROR, PARSE_ERROR )
{
    T tok;

    while( ( tok = in->NextTok() ) != T_RIGHT )
    {
        // (lib (name "LOGICAL")(type "TYPE")(full_uri "FULL_URI")(options "OPTIONS"))

        if( tok == T_EOF )
            in->Expecting( T_RIGHT );

        if( tok != T_LEFT )
            in->Expecting( T_LEFT );

        if( ( tok = in->NextTok() ) != T_fp_lib )
            in->Expecting( T_fp_lib );

        // (name "LOGICAL_NAME")
        in->NeedLEFT();

        if( ( tok = in->NextTok() ) != T_name )
            in->Expecting( T_name );

        in->NeedSYMBOLorNUMBER();

        ROW     row( this );

        row.SetNickName( in->FromUTF8() );

        in->NeedRIGHT();

        // (type "TYPE")
        in->NeedLEFT();

        if( ( tok = in->NextTok() ) != T_type )
            in->Expecting( T_type );

        in->NeedSYMBOLorNUMBER();

        row.SetType( in->FromUTF8() );

        in->NeedRIGHT();

        // (uri "FULL_URI")
        in->NeedLEFT();

        if( ( tok = in->NextTok() ) != T_full_uri )
            in->Expecting( T_full_uri );

        in->NeedSYMBOLorNUMBER();

        row.SetFullURI( in->FromUTF8() );

        in->NeedRIGHT();

        // (options "OPTIONS")
        in->NeedLEFT();

        if( ( tok = in->NextTok() ) != T_options )
            in->Expecting( T_options );

        in->NeedSYMBOLorNUMBER();

        row.SetOptions( in->FromUTF8() );

        in->NeedRIGHT();
        in->NeedRIGHT();            // terminate the (lib..)

        // all nickNames within this table fragment must be unique, so we do not
        // use doReplace in InsertRow().  However a fallBack table can have a
        // conflicting nickName and ours will supercede that one since in
        // FindLib() we search this table before any fall back.
        if( !InsertRow( row ) )
        {
            wxString msg = wxString::Format(
                                _( "'%s' is a duplicate footprint library nickName" ),
                                GetChars( row.nickName )
                                );
            THROW_IO_ERROR( msg );
        }
    }
}


void FP_LIB_TABLE::Format( OUTPUTFORMATTER* out, int nestLevel ) const
    throw( IO_ERROR )
{
    out->Print( nestLevel, "(fp_lib_table\n" );

    for( ROWS_CITER it = rows.begin();  it != rows.end();  ++it )
        it->Format( out, nestLevel+1 );

    out->Print( nestLevel, ")\n" );
}


void FP_LIB_TABLE::ROW::Format( OUTPUTFORMATTER* out, int nestLevel ) const
    throw( IO_ERROR )
{
    out->Print( nestLevel, "(lib (name %s)(type %s)(full_uri %s)(options %s))\n",
                out->Quotew( nickName ).c_str(),
                out->Quotew( type ).c_str(),
                out->Quotew( uri ).c_str(),
                out->Quotew( options ).c_str()
                );
}


std::vector<wxString> FP_LIB_TABLE::GetLogicalLibs()
{
    // Only return unique logical library names.  Use std::set::insert() to
    // quietly reject any duplicates, which can happen when encountering a duplicate
    // nickname from one of the fall back table(s).

    std::set<wxString>          unique;
    std::vector<wxString>       ret;
    const FP_LIB_TABLE*         cur = this;

    do
    {
        for( ROWS_CITER it = cur->rows.begin();  it!=cur->rows.end();  ++it )
        {
            unique.insert( it->nickName );
        }

    } while( ( cur = cur->fallBack ) != 0 );

    // return a sorted, unique set of nicknames in a std::vector<wxString> to caller
    for( std::set<wxString>::const_iterator it = unique.begin();  it!=unique.end();  ++it )
        ret.push_back( *it );

    return ret;
}


#if 0       // will need PLUGIN_RELEASER.
MODULE* FP_LIB_TABLE::LookupFootprint( const FP_LIB_ID& aFootprintId )
    throw( IO_ERROR )
{
    PLUGIN* plugin = lookupLib( aFootprintId );

    return plugin->FootprintLoad( FROM_UTF8( aFootprintId.GetBaseName().c_str() ),
                                  FROM_UTF8( aFootprintId.GetLogicalLib().c_str() ) );
}


PLUGIN* FP_LIB_TABLE::lookupLib( const FP_LIB_ID& aFootprintId )
    throw( IO_ERROR )
{
    if( aFootprintId.GetLogicalLib().size() )
    {
        ROW* row = FindRow( aFootprintId.GetLogicalLib() );

        if( !row )
        {
            std::string msg = "lib table contains no logical lib '";
            msg += aFootprintId.GetLogicalLib();
            msg += '\'';
            THROW_IO_ERROR( msg );
        }

        if( !row->lib )
        {
            loadLib( row );
        }

        assert( row->lib );     // fix loadLib() to throw if cannot load

        return row->lib;
    }

    std::string msg = "lookupLib() requires logicalLibName";
    THROW_IO_ERROR( msg );
}


void FP_LIB_TABLE::loadLib( ROW* aRow ) throw( IO_ERROR )
{
    assert( !aRow->lib );   // caller should know better.

    const std::string& type = aRow->GetType();

    if( !type.compare( "dir" ) )
    {
        // @todo Look up plug in here.
    }

/*
    else if( !type.compare( "schematic" ) )
    {
        // @todo code and load SCHEMATIC_LIB_SOURCE
    }

    else if( !type.compare( "subversion" ) )
    {
        // @todo code and load SVN_LIB_SOURCE
    }

    else if( !type.compare( "http" ) )
    {
        // @todo code and load HTTP_LIB_SOURCE
    }
*/
    else
    {
        std::string msg = "cannot load unknown footprint library type: '";
        msg += type;
        msg += '\'';
        THROW_IO_ERROR( msg );
    }
}
#endif


FP_LIB_TABLE::ROW* FP_LIB_TABLE::FindRow( const wxString& aNickName ) const
{
    // this function must be *super* fast, so therefore should not instantiate
    // anything which would require using the heap.
    const FP_LIB_TABLE* cur = this;

    do
    {
        INDEX_CITER  it = cur->nickIndex.find( aNickName );

        if( it != cur->nickIndex.end() )
        {
            return (FP_LIB_TABLE::ROW*) &cur->rows[it->second];  // found
        }

        // not found, search fall back table(s), if any
    } while( ( cur = cur->fallBack ) != 0 );

    return 0;   // not found
}


bool FP_LIB_TABLE::InsertRow( const ROW& aRow, bool doReplace )
{
    // this does not need to be super fast.

    INDEX_CITER it = nickIndex.find( aRow.nickName );

    if( it == nickIndex.end() )
    {
        rows.push_back( aRow );
        nickIndex.insert( INDEX_VALUE( aRow.nickName, rows.size() - 1 ) );
        return true;
    }

    if( doReplace )
    {
<<<<<<< HEAD
        int ndx = it->second;

        rows[ndx] = aRow;
        nickIndex.erase( aRow.nickName );
        nickIndex.insert( INDEX_VALUE( aRow.nickName, ndx ) );
=======
        rows[it->second] = aRow;
>>>>>>> ae19bbfa
        return true;
    }

    return false;
}<|MERGE_RESOLUTION|>--- conflicted
+++ resolved
@@ -294,15 +294,7 @@
 
     if( doReplace )
     {
-<<<<<<< HEAD
-        int ndx = it->second;
-
-        rows[ndx] = aRow;
-        nickIndex.erase( aRow.nickName );
-        nickIndex.insert( INDEX_VALUE( aRow.nickName, ndx ) );
-=======
         rows[it->second] = aRow;
->>>>>>> ae19bbfa
         return true;
     }
 
