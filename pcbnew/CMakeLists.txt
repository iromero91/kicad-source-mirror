--- conflicted
+++ resolved
@@ -538,12 +538,9 @@
     pcad2kicadpcb
     polygon
     bitmaps
-<<<<<<< HEAD
     gal
-=======
     lib_dxf
     ${GITHUB_PLUGIN_LIBRARIES}
->>>>>>> b97769bf
     ${wxWidgets_LIBRARIES}
     ${OPENGL_LIBRARIES}
     ${GDI_PLUS_LIBRARIES}
@@ -553,7 +550,6 @@
 	${CAIRO_LIBRARIES}
     )
 
-<<<<<<< HEAD
 # Only for win32 cross compilation using MXE
 if(WIN32 AND MSYS)
 target_link_libraries(pcbnew
@@ -565,14 +561,12 @@
 	bz2
 	)
 endif(WIN32 AND MSYS)
-=======
 
 if( MAKE_LINK_MAPS )
     # generate a link map with cross reference
     set_target_properties( pcbnew PROPERTIES LINK_FLAGS "-Wl,-cref -Wl,-Map=pcbnew.map" )
 endif()
 
->>>>>>> b97769bf
 
 ###
 # Add pcbnew as install target
