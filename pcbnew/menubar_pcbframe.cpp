--- conflicted
+++ resolved
@@ -292,18 +292,7 @@
                  _( "Reset text size and width of all module fields to current defaults" ),
                  KiBitmap( reset_text_xpm ) );
 
-<<<<<<< HEAD
-    /** Create View menu **/
-=======
-    editMenu->AppendSeparator();
-
-    AddMenuItem( editMenu, ID_PNS_ROUTER_TOOL,
-                 _( "Interactive router" ),
-                 _( "Interactive router push&shove tool." ),
-                 KiBitmap( ps_router_xpm ) );
-
     //----- View menu -----------------------------------------------------------
->>>>>>> fca1ba67
     wxMenu* viewMenu = new wxMenu;
 
     /* Important Note for ZOOM IN and ZOOM OUT commands from menubar:
@@ -348,34 +337,22 @@
     viewMenu->AppendSeparator();
 
     text = AddHotkeyName( _( "&Switch canvas to default" ), g_Pcbnew_Editor_Hokeys_Descr,
-<<<<<<< HEAD
             HK_CANVAS_DEFAULT );
 
-=======
-            HK_CANVAS_DEFAULT, IS_ACCELERATOR );
->>>>>>> fca1ba67
     AddMenuItem( viewMenu, ID_MENU_CANVAS_DEFAULT,
                  text, _( "Switch the canvas implementation to default" ),
                  KiBitmap( tools_xpm ) );
 
     text = AddHotkeyName( _( "&Switch canvas to OpenGL" ), g_Pcbnew_Editor_Hokeys_Descr,
-<<<<<<< HEAD
             HK_CANVAS_OPENGL );
 
-=======
-            HK_CANVAS_OPENGL, IS_ACCELERATOR );
->>>>>>> fca1ba67
     AddMenuItem( viewMenu, ID_MENU_CANVAS_OPENGL,
                  text, _( "Switch the canvas implementation to OpenGL" ),
                  KiBitmap( tools_xpm ) );
 
     text = AddHotkeyName( _( "&Switch canvas to Cairo" ), g_Pcbnew_Editor_Hokeys_Descr,
-<<<<<<< HEAD
             HK_CANVAS_CAIRO );
 
-=======
-            HK_CANVAS_CAIRO, IS_ACCELERATOR );
->>>>>>> fca1ba67
     AddMenuItem( viewMenu, ID_MENU_CANVAS_CAIRO,
                  text, _( "Switch the canvas implementation to Cairo" ),
                  KiBitmap( tools_xpm ) );
