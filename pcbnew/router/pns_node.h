--- conflicted
+++ resolved
@@ -130,16 +130,11 @@
         return m_joints.size();
     }
 
-<<<<<<< HEAD
-    ///> Hit detection
-    const PNS_ITEMSET HitTest( const VECTOR2I& aPoint ) const;
-=======
     ///> Returns the number of nodes in the inheritance chain (wrs to the root node)
     int Depth() const 
     {
         return m_depth;
     }
->>>>>>> 51ee6916
 
     /** 
      * Function QueryColliding()
